--- conflicted
+++ resolved
@@ -357,22 +357,10 @@
   return !!settings.providerSettings?.auto?.apiKey?.value;
 }
 
-<<<<<<< HEAD
 /**
  * Represents a security risk.
  * @interface
  */
-=======
-export function isTurboEditsV2Enabled(settings: UserSettings): boolean {
-  return Boolean(
-    isDyadProEnabled(settings) &&
-      settings.enableProLazyEditsMode === true &&
-      settings.proLazyEditsMode === "v2",
-  );
-}
-
-// Define interfaces for the props
->>>>>>> 04b1a36f
 export interface SecurityRisk {
   /** The type of the security risk. */
   type: "warning" | "danger";
