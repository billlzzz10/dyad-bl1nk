import { z } from "zod";
import type { ProblemReport, Problem } from "../../shared/tsc_types";
export type { ProblemReport, Problem };

/**
 * Represents the output of an application.
 * @interface
 */
export interface AppOutput {
  /** The type of the output. */
  type: "stdout" | "stderr" | "info" | "client-error" | "input-requested";
  /** The output message. */
  message: string;
  /** The timestamp of the output. */
  timestamp: number;
  /** The ID of the application. */
  appId: number;
}

<<<<<<< HEAD
/**
 * Parameters for responding to an application input request.
 * @interface
 */
=======
export interface SecurityFinding {
  title: string;
  level: "critical" | "high" | "medium" | "low";
  description: string;
}

export interface SecurityReviewResult {
  findings: SecurityFinding[];
  timestamp: string;
  chatId: number;
}

>>>>>>> 04b1a36f
export interface RespondToAppInputParams {
  /** The ID of the application. */
  appId: number;
  /** The response to the input request. */
  response: string;
}

/**
 * The response for a request to list applications.
 * @interface
 */
export interface ListAppsResponse {
  /** A list of applications. */
  apps: App[];
  /** The base path of the applications. */
  appBasePath: string;
}

/**
 * Parameters for a chat stream.
 * @interface
 */
export interface ChatStreamParams {
  /** The ID of the chat. */
  chatId: number;
  /** The prompt for the chat. */
  prompt: string;
  /** Whether to redo the last message. */
  redo?: boolean;
  /** A list of file attachments. */
  attachments?: Array<{
    name: string;
    type: string;
    data: string; // Base64 encoded file data
    attachmentType: "upload-to-codebase" | "chat-context"; // FileAttachment type
  }>;
  /** The selected component. */
  selectedComponent: ComponentSelection | null;
}

/**
 * The end of a chat response.
 * @interface
 */
export interface ChatResponseEnd {
  /** The ID of the chat. */
  chatId: number;
  /** Whether files were updated. */
  updatedFiles: boolean;
  /** A list of extra files that were created. */
  extraFiles?: string[];
  /** An error message for extra files. */
  extraFilesError?: string;
}

/**
 * An event for chat problems.
 * @interface
 */
export interface ChatProblemsEvent {
  /** The ID of the chat. */
  chatId: number;
  /** The ID of the application. */
  appId: number;
  /** The problem report. */
  problems: ProblemReport;
}

/**
 * Parameters for creating an application.
 * @interface
 */
export interface CreateAppParams {
  /** The name of the application. */
  name: string;
}

/**
 * The result of creating an application.
 * @interface
 */
export interface CreateAppResult {
  /** The created application. */
  app: {
    id: number;
    name: string;
    path: string;
    createdAt: string;
    updatedAt: string;
  };
  /** The ID of the chat associated with the application. */
  chatId: number;
}

/**
 * Represents a message in a chat.
 * @interface
 */
export interface Message {
  /** The ID of the message. */
  id: number;
  /** The role of the message sender. */
  role: "user" | "assistant";
  /** The content of the message. */
  content: string;
  /** The approval state of the message. */
  approvalState?: "approved" | "rejected" | null;
  /** The commit hash associated with the message. */
  commitHash?: string | null;
  /** The database timestamp of the message. */
  dbTimestamp?: string | null;
  /** The creation date of the message. */
  createdAt?: Date | string;
  /** The request ID of the message. */
  requestId?: string | null;
}

/**
 * Represents a chat.
 * @interface
 */
export interface Chat {
  /** The ID of the chat. */
  id: number;
  /** The title of the chat. */
  title: string;
  /** The messages in the chat. */
  messages: Message[];
  /** The initial commit hash of the chat. */
  initialCommitHash?: string | null;
  /** The database timestamp of the chat. */
  dbTimestamp?: string | null;
}

/**
 * Represents an application.
 * @interface
 */
export interface App {
  /** The ID of the application. */
  id: number;
  /** The name of the application. */
  name: string;
  /** The path of the application. */
  path: string;
  /** The files in the application. */
  files: string[];
  /** The creation date of the application. */
  createdAt: Date;
  /** The last update date of the application. */
  updatedAt: Date;
  /** The GitHub organization of the application. */
  githubOrg: string | null;
  /** The GitHub repository of the application.
   * @deprecated Use `githubRepo` instead.
   */
  githubRepo: string | null;
  /** The GitHub branch of the application. */
  githubBranch: string | null;
  /** The Supabase project ID of the application. */
  supabaseProjectId: string | null;
  /** The Supabase parent project ID of the application. */
  supabaseParentProjectId: string | null;
  /** The Supabase project name of the application. */
  supabaseProjectName: string | null;
  /** The Neon project ID of the application. */
  neonProjectId: string | null;
  /** The Neon development branch ID of the application. */
  neonDevelopmentBranchId: string | null;
  /** The Neon preview branch ID of the application. */
  neonPreviewBranchId: string | null;
  /** The Vercel project ID of the application. */
  vercelProjectId: string | null;
  /** The Vercel project name of the application. */
  vercelProjectName: string | null;
  /** The Vercel team slug of the application. */
  vercelTeamSlug: string | null;
  /** The Vercel deployment URL of the application. */
  vercelDeploymentUrl: string | null;
  /** The installation command for the application. */
  installCommand: string | null;
  /** The start command for the application. */
  startCommand: string | null;
  /** Whether the application is a favorite. */
  isFavorite: boolean;
}

/**
 * Represents a version of an application.
 * @interface
 */
export interface Version {
  /** The object ID of the version. */
  oid: string;
  /** The commit message of the version. */
  message: string;
  /** The timestamp of the version. */
  timestamp: number;
  /** The database timestamp of the version. */
  dbTimestamp?: string | null;
}

/**
 * The result of getting the current branch.
 * @typedef {object} BranchResult
 * @property {string} branch - The name of the current branch.
 */
export type BranchResult = { branch: string };

/**
 * The configuration for a sandbox.
 * @interface
 */
export interface SandboxConfig {
  /** The files in the sandbox. */
  files: Record<string, string>;
  /** The dependencies of the sandbox. */
  dependencies: Record<string, string>;
  /** The entry point of the sandbox. */
  entry: string;
}

/**
 * Information about the Node.js system.
 * @interface
 */
export interface NodeSystemInfo {
  /** The version of Node.js. */
  nodeVersion: string | null;
  /** The version of pnpm. */
  pnpmVersion: string | null;
  /** The download URL for Node.js. */
  nodeDownloadUrl: string;
}

/**
 * Information for debugging the system.
 * @interface
 */
export interface SystemDebugInfo {
  /** The version of Node.js. */
  nodeVersion: string | null;
  /** The version of pnpm. */
  pnpmVersion: string | null;
  /** The path to Node.js. */
  nodePath: string | null;
  /** The telemetry ID. */
  telemetryId: string;
  /** The telemetry consent status. */
  telemetryConsent: string;
  /** The telemetry URL. */
  telemetryUrl: string;
  /** The version of Dyad. */
  dyadVersion: string;
  /** The platform of the system. */
  platform: string;
  /** The architecture of the system. */
  architecture: string;
  /** The system logs. */
  logs: string;
  /** The selected language model. */
  selectedLanguageModel: string;
}

/**
 * Represents a local language model.
 * @interface
 */
export interface LocalModel {
  /** The provider of the local model. */
  provider: "ollama" | "lmstudio";
  /** The name of the model used for API calls. */
  modelName: string;
  /** The user-friendly display name of the model. */
  displayName: string;
}

/**
 * The response for a request to list local models.
 * @typedef {object} LocalModelListResponse
 * @property {LocalModel[]} models - A list of local models.
 */
export type LocalModelListResponse = {
  models: LocalModel[];
};

/**
 * Parameters for counting tokens.
 * @interface
 */
export interface TokenCountParams {
  /** The ID of the chat. */
  chatId: number;
  /** The input string. */
  input: string;
}

/**
 * The result of a token count.
 * @interface
 */
export interface TokenCountResult {
  /** The total number of tokens. */
  totalTokens: number;
  /** The number of tokens in the message history. */
  messageHistoryTokens: number;
  /** The number of tokens in the codebase. */
  codebaseTokens: number;
  /** The number of tokens in mentioned applications. */
  mentionedAppsTokens: number;
  /** The number of tokens in the input. */
  inputTokens: number;
  /** The number of tokens in the system prompt. */
  systemPromptTokens: number;
  /** The context window size. */
  contextWindow: number;
}

/**
 * Data for chat logs.
 * @interface
 */
export interface ChatLogsData {
  /** The system debug information. */
  debugInfo: SystemDebugInfo;
  /** The chat object. */
  chat: Chat;
  /** The codebase content. */
  codebase: string;
}

/**
 * Represents a language model provider.
 * @interface
 */
export interface LanguageModelProvider {
  /** The ID of the provider. */
  id: string;
  /** The name of the provider. */
  name: string;
  /** Whether the provider has a free tier. */
  hasFreeTier?: boolean;
  /** The website URL of the provider. */
  websiteUrl?: string;
  /** The gateway prefix for the provider. */
  gatewayPrefix?: string;
  /** Whether the provider is a secondary provider. */
  secondary?: boolean;
  /** The environment variable name for the provider's API key. */
  envVarName?: string;
  /** The base URL for the provider's API. */
  apiBaseUrl?: string;
  /** The type of the provider. */
  type: "custom" | "local" | "cloud";
}

/**
 * Represents a language model.
 * @typedef {object} LanguageModel
 * @property {number} [id] - The ID of the model.
 * @property {string} apiName - The name of the model used for API calls.
 * @property {string} displayName - The user-friendly display name of the model.
 * @property {string} description - A description of the model.
 * @property {string} [tag] - A tag for the model.
 * @property {string} [tagColor] - The color of the tag.
 * @property {number} [maxOutputTokens] - The maximum number of output tokens.
 * @property {number} [contextWindow] - The context window size.
 * @property {number} [temperature] - The temperature for the model.
 * @property {number} [dollarSigns] - The cost rating of the model.
 * @property {"custom" | "local" | "cloud"} type - The type of the model.
 */
export type LanguageModel =
  | {
      id: number;
      apiName: string;
      displayName: string;
      description: string;
      tag?: string;
      tagColor?: string;
      maxOutputTokens?: number;
      contextWindow?: number;
      temperature?: number;
      dollarSigns?: number;
      type: "custom";
    }
  | {
      apiName: string;
      displayName: string;
      description: string;
      tag?: string;
      tagColor?: string;
      maxOutputTokens?: number;
      contextWindow?: number;
      temperature?: number;
      dollarSigns?: number;
      type: "local" | "cloud";
    };

/**
 * Parameters for creating a custom language model provider.
 * @interface
 */
export interface CreateCustomLanguageModelProviderParams {
  /** The ID of the provider. */
  id: string;
  /** The name of the provider. */
  name: string;
  /** The base URL for the provider's API. */
  apiBaseUrl: string;
  /** The environment variable name for the provider's API key. */
  envVarName?: string;
}

/**
 * Parameters for creating a custom language model.
 * @interface
 */
export interface CreateCustomLanguageModelParams {
  /** The name of the model used for API calls. */
  apiName: string;
  /** The user-friendly display name of the model. */
  displayName: string;
  /** The ID of the provider. */
  providerId: string;
  /** A description of the model. */
  description?: string;
  /** The maximum number of output tokens. */
  maxOutputTokens?: number;
  /** The context window size. */
  contextWindow?: number;
}

/**
 * Parameters for checking if a release note exists.
 * @interface
 */
export interface DoesReleaseNoteExistParams {
  /** The version to check. */
  version: string;
}

/**
 * The result of approving a proposal.
 * @interface
 */
export interface ApproveProposalResult {
  /** A list of extra files that were created. */
  extraFiles?: string[];
  /** An error message for extra files. */
  extraFilesError?: string;
}

/**
 * Parameters for importing an application.
 * @interface
 */
export interface ImportAppParams {
  /** The path to the application. */
  path: string;
  /** The name of the application. */
  appName: string;
  /** The installation command for the application. */
  installCommand?: string;
  /** The start command for the application. */
  startCommand?: string;
}

/**
 * Parameters for copying an application.
 * @interface
 */
export interface CopyAppParams {
  /** The ID of the application to copy. */
  appId: number;
  /** The new name of the application. */
  newAppName: string;
  /** Whether to copy the history of the application. */
  withHistory: boolean;
}

/**
 * The result of importing an application.
 * @interface
 */
export interface ImportAppResult {
  /** The ID of the imported application. */
  appId: number;
  /** The ID of the chat associated with the application. */
  chatId: number;
}

/**
 * Parameters for renaming a branch.
 * @interface
 */
export interface RenameBranchParams {
  /** The ID of the application. */
  appId: number;
  /** The old name of the branch. */
  oldBranchName: string;
  /** The new name of the branch. */
  newBranchName: string;
}

/**
 * The schema for user budget information.
 */
export const UserBudgetInfoSchema = z.object({
  usedCredits: z.number(),
  totalCredits: z.number(),
  budgetResetDate: z.date(),
});

/**
 * Information about the user's budget.
 * @typedef {object} UserBudgetInfo
 * @property {number} usedCredits - The number of credits used.
 * @property {number} totalCredits - The total number of credits.
 * @property {Date} budgetResetDate - The date when the budget resets.
 */
export type UserBudgetInfo = z.infer<typeof UserBudgetInfoSchema>;

/**
 * Represents a component selection.
 * @interface
 */
export interface ComponentSelection {
  /** The ID of the component. */
  id: string;
  /** The name of the component. */
  name: string;
  /** The relative path to the component. */
  relativePath: string;
  /** The line number of the component. */
  lineNumber: number;
  /** The column number of the component. */
  columnNumber: number;
}

/**
 * Represents an application upgrade.
 * @interface
 */
export interface AppUpgrade {
  /** The ID of the upgrade. */
  id: string;
  /** The title of the upgrade. */
  title: string;
  /** A description of the upgrade. */
  description: string;
  /** The manual upgrade URL. */
  manualUpgradeUrl: string;
  /** Whether the upgrade is needed. */
  isNeeded: boolean;
}

/**
 * The return type for editing an application file.
 * @interface
 */
export interface EditAppFileReturnType {
  /** A warning message. */
  warning?: string;
}

/**
 * Represents an environment variable.
 * @interface
 */
export interface EnvVar {
  /** The key of the environment variable. */
  key: string;
  /** The value of the environment variable. */
  value: string;
}

/**
 * Parameters for setting application environment variables.
 * @interface
 */
export interface SetAppEnvVarsParams {
  /** The ID of the application. */
  appId: number;
  /** The environment variables to set. */
  envVars: EnvVar[];
}

/**
 * Parameters for getting application environment variables.
 * @interface
 */
export interface GetAppEnvVarsParams {
  /** The ID of the application. */
  appId: number;
}

/**
 * Parameters for connecting to an existing Vercel project.
 * @interface
 */
export interface ConnectToExistingVercelProjectParams {
  /** The ID of the Vercel project. */
  projectId: string;
  /** The ID of the application. */
  appId: number;
}

/**
 * The response for a request to check if a Vercel project is available.
 * @interface
 */
export interface IsVercelProjectAvailableResponse {
  /** Whether the project is available. */
  available: boolean;
  /** An error message. */
  error?: string;
}

/**
 * Parameters for creating a Vercel project.
 * @interface
 */
export interface CreateVercelProjectParams {
  /** The name of the project. */
  name: string;
  /** The ID of the application. */
  appId: number;
}

/**
 * Parameters for getting Vercel deployments.
 * @interface
 */
export interface GetVercelDeploymentsParams {
  /** The ID of the application. */
  appId: number;
}

/**
 * Represents a Vercel deployment.
 * @interface
 */
export interface VercelDeployment {
  /** The unique ID of the deployment. */
  uid: string;
  /** The URL of the deployment. */
  url: string;
  /** The state of the deployment. */
  state: string;
  /** The creation timestamp of the deployment. */
  createdAt: number;
  /** The target of the deployment. */
  target: string;
  /** The ready state of the deployment. */
  readyState: string;
}

/**
 * Parameters for disconnecting a Vercel project.
 * @interface
 */
export interface DisconnectVercelProjectParams {
  /** The ID of the application. */
  appId: number;
}

/**
 * Parameters for checking if a Vercel project is available.
 * @interface
 */
export interface IsVercelProjectAvailableParams {
  /** The name of the project. */
  name: string;
}

/**
 * Parameters for saving a Vercel access token.
 * @interface
 */
export interface SaveVercelAccessTokenParams {
  /** The access token. */
  token: string;
}

/**
 * Represents a Vercel project.
 * @interface
 */
export interface VercelProject {
  /** The ID of the project. */
  id: string;
  /** The name of the project. */
  name: string;
  /** The framework of the project. */
  framework: string | null;
}

/**
 * Parameters for updating a chat.
 * @interface
 */
export interface UpdateChatParams {
  /** The ID of the chat. */
  chatId: number;
  /** The new title of the chat. */
  title: string;
}

/**
 * Parameters for uploading a file to the codebase.
 * @interface
 */
export interface UploadFileToCodebaseParams {
  /** The ID of the application. */
  appId: number;
  /** The path to the file. */
  filePath: string;
  /** The base64 encoded file data. */
  fileData: string;
  /** The name of the file. */
  fileName: string;
}

/**
 * The result of uploading a file to the codebase.
 * @interface
 */
export interface UploadFileToCodebaseResult {
  /** Whether the upload was successful. */
  success: boolean;
  /** The path to the uploaded file. */
  filePath: string;
}

/**
 * Represents a prompt data transfer object.
 * @interface
 */
export interface PromptDto {
  /** The ID of the prompt. */
  id: number;
  /** The title of the prompt. */
  title: string;
  /** A description of the prompt. */
  description: string | null;
  /** The content of the prompt. */
  content: string;
  /** The creation date of the prompt. */
  createdAt: Date;
  /** The last update date of the prompt. */
  updatedAt: Date;
}

/**
 * Parameters for creating a prompt.
 * @interface
 */
export interface CreatePromptParamsDto {
  /** The title of the prompt. */
  title: string;
  /** A description of the prompt. */
  description?: string;
  /** The content of the prompt. */
  content: string;
}

/**
 * Parameters for updating a prompt.
 * @interface
 */
export interface UpdatePromptParamsDto extends CreatePromptParamsDto {
  /** The ID of the prompt. */
  id: number;
}

/**
 * Represents a file attachment.
 * @interface
 */
export interface FileAttachment {
  /** The file object. */
  file: File;
  /** The type of the attachment. */
  type: "upload-to-codebase" | "chat-context";
}

/**
 * Parameters for creating a Neon project.
 * @interface
 */
export interface CreateNeonProjectParams {
  /** The name of the project. */
  name: string;
  /** The ID of the application. */
  appId: number;
}

/**
 * Represents a Neon project.
 * @interface
 */
export interface NeonProject {
  /** The ID of the project. */
  id: string;
  /** The name of the project. */
  name: string;
  /** The connection string for the project. */
  connectionString: string;
  /** The ID of the branch. */
  branchId: string;
}

/**
 * Represents a Neon branch.
 * @interface
 */
export interface NeonBranch {
  /** The type of the branch. */
  type: "production" | "development" | "snapshot" | "preview";
  /** The ID of the branch. */
  branchId: string;
  /** The name of the branch. */
  branchName: string;
  /** The last update timestamp of the branch. */
  lastUpdated: string; // ISO timestamp
  /** The ID of the parent branch. */
  parentBranchId?: string;
  /** The name of the parent branch. */
  parentBranchName?: string;
}

/**
 * Parameters for getting a Neon project.
 * @interface
 */
export interface GetNeonProjectParams {
  /** The ID of the application. */
  appId: number;
}

/**
 * The response for a request to get a Neon project.
 * @interface
 */
export interface GetNeonProjectResponse {
  /** The ID of the project. */
  projectId: string;
  /** The name of the project. */
  projectName: string;
  /** The ID of the organization. */
  orgId: string;
  /** A list of branches in the project. */
  branches: NeonBranch[];
}

/**
 * Parameters for reverting a version.
 * @interface
 */
export interface RevertVersionParams {
  /** The ID of the application. */
  appId: number;
  /** The ID of the previous version. */
  previousVersionId: string;
}

/**
 * The response for a request to revert a version.
 * @typedef {object} RevertVersionResponse
 * @property {string} [successMessage] - A success message.
 * @property {string} [warningMessage] - A warning message.
 */
export type RevertVersionResponse =
  | { successMessage: string }
  | { warningMessage: string };

/**
 * Parameters for starting a help chat.
 * @interface
 */
export interface StartHelpChatParams {
  /** The ID of the session. */
  sessionId: string;
  /** The initial message. */
  message: string;
}

/**
 * A chunk of a help chat response.
 * @interface
 */
export interface HelpChatResponseChunk {
  /** The ID of the session. */
  sessionId: string;
  /** The delta of the response. */
  delta: string;
  /** The type of the response. */
  type: "text";
}

/**
 * The reasoning for a help chat response.
 * @interface
 */
export interface HelpChatResponseReasoning {
  /** The ID of the session. */
  sessionId: string;
  /** The delta of the reasoning. */
  delta: string;
  /** The type of the response. */
  type: "reasoning";
}

/**
 * The end of a help chat response.
 * @interface
 */
export interface HelpChatResponseEnd {
  /** The ID of the session. */
  sessionId: string;
}

/**
 * An error in a help chat response.
 * @interface
 */
export interface HelpChatResponseError {
  /** The ID of the session. */
  sessionId: string;
  /** The error message. */
  error: string;
}

/**
 * Represents an MCP server.
 * @interface
 */
export interface McpServer {
  /** The ID of the server. */
  id: number;
  /** The name of the server. */
  name: string;
  /** The transport protocol of the server. */
  transport: string;
  /** The command to run the server. */
  command?: string | null;
  /** The arguments for the command. */
  args?: string[] | null;
  /** The current working directory for the command. */
  cwd?: string | null;
  /** The environment variables for the command. */
  envJson?: Record<string, string> | null;
  /** The URL of the server. */
  url?: string | null;
  /** Whether the server is enabled. */
  enabled: boolean;
  /** The creation timestamp of the server. */
  createdAt: number;
  /** The last update timestamp of the server. */
  updatedAt: number;
}

/**
 * Parameters for creating an MCP server.
 * @typedef {Omit<McpServer, "id" | "createdAt" | "updatedAt">} CreateMcpServer
 */
export interface CreateMcpServer
  extends Omit<McpServer, "id" | "createdAt" | "updatedAt"> {}
/**
 * Parameters for updating an MCP server.
 * @typedef {Partial<McpServer> & Pick<McpServer, "id">} McpServerUpdate
 */
export type McpServerUpdate = Partial<McpServer> & Pick<McpServer, "id">;
/**
 * The type of consent for an MCP tool.
 * @typedef {"ask" | "always" | "denied"} McpToolConsentType
 */
export type McpToolConsentType = "ask" | "always" | "denied";

/**
 * Represents an MCP tool.
 * @interface
 */
export interface McpTool {
  /** The name of the tool. */
  name: string;
  /** A description of the tool. */
  description?: string | null;
  /** The consent level for the tool. */
  consent: McpToolConsentType;
}

/**
 * Represents the consent for an MCP tool.
 * @interface
 */
export interface McpToolConsent {
  /** The ID of the consent. */
  id: number;
  /** The ID of the server. */
  serverId: number;
  /** The name of the tool. */
  toolName: string;
  /** The consent level for the tool. */
  consent: McpToolConsentType;
  /** The last update timestamp of the consent. */
  updatedAt: number;
}

/**
 * Parameters for cloning a repository.
 * @interface
 */
export interface CloneRepoParams {
  /** The URL of the repository. */
  url: string;
  /** The installation command for the repository. */
  installCommand?: string;
  /** The start command for the repository. */
  startCommand?: string;
  /** The name of the application. */
  appName: string;
}

/**
 * Represents a GitHub repository.
 * @interface
 */
export interface GithubRepository {
  /** The name of the repository. */
  name: string;
  /** The full name of the repository. */
  full_name: string;
  /** Whether the repository is private. */
  private: boolean;
}

/**
 * The return type for cloning a repository.
 * @typedef {({ app: App; hasAiRules: boolean } | { error: string })} CloneRepoReturnType
 */
export type CloneRepoReturnType =
  | {
      app: App;
      hasAiRules: boolean;
    }
  | {
      error: string;
    };

/**
 * Represents a Supabase branch.
 * @interface
 */
export interface SupabaseBranch {
  /** The ID of the branch. */
  id: string;
  /** The name of the branch. */
  name: string;
  /** Whether the branch is the default branch. */
  isDefault: boolean;
  /** The project reference of the branch. */
  projectRef: string;
  /** The parent project reference of the branch. */
  parentProjectRef: string;
}

/**
 * Parameters for setting the Supabase project for an application.
 * @interface
 */
export interface SetSupabaseAppProjectParams {
  /** The ID of the project. */
  projectId: string;
  /** The ID of the parent project. */
  parentProjectId?: string;
  /** The ID of the application. */
  appId: number;
}
export interface SetNodePathParams {
  nodePath: string;
}

export interface SelectNodeFolderResult {
  path: string | null;
  canceled?: boolean;
  selectedPath: string | null;
}<|MERGE_RESOLUTION|>--- conflicted
+++ resolved
@@ -17,25 +17,10 @@
   appId: number;
 }
 
-<<<<<<< HEAD
 /**
  * Parameters for responding to an application input request.
  * @interface
  */
-=======
-export interface SecurityFinding {
-  title: string;
-  level: "critical" | "high" | "medium" | "low";
-  description: string;
-}
-
-export interface SecurityReviewResult {
-  findings: SecurityFinding[];
-  timestamp: string;
-  chatId: number;
-}
-
->>>>>>> 04b1a36f
 export interface RespondToAppInputParams {
   /** The ID of the application. */
   appId: number;
